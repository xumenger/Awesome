##说明

* 参考[《廖雪峰的实战练习项目》](http://www.liaoxuefeng.com/wiki/001374738125095c955c1e6d8bb493182103fac9270762a000/001397616003925a3d157284cd24bc0952d6c4a7c9d8c55000)
* 好比学写作文，学的时候觉得简单，写的时候就无从下笔了
* 用Python实际写一个Web App才能更好的理解和掌握Python
* 实战目标是一个Blog网站，包含日志、用户和评论3大部分

##环境搭建

首先，确认系统安装的Python版本是2.7.x：

```
$ python --version
Python 2.7.12
```

参考[《搭建Python虚拟环境》](http://www.xumenger.com/python-environment-20160801/)

创建一个新的虚拟环境，并切换到虚拟环境：

```
$ virtualenv virenv
$ source virenv/bin/activate
```

前端模板引擎JinJa2安装：

```
$ pip install jinja2
```

安装MySQL驱动程序mysql-connector：

```
$ pip install mysql-connector
```

##项目结构

选择一个工作目录，然后，我们建立如下的目录结构：

```
awesome-python-webapp/   <-- 根目录
|
+- backup/               <-- 备份目录
|
+- conf/                 <-- 配置文件
|
+- dist/                 <-- 打包目录
|
+- www/                  <-- Web目录，存放.py文件
|  |
|  +- static/            <-- 存放静态文件
|  |
|  +- templates/         <-- 存放模板文件
|
+- LICENSE               <-- 代码LICENSE
|
+- README.MD
```

##跟踪

**2016-08-04**

<<<<<<< HEAD
* Python装饰器
* Python面向对象的基础语法
* Python多线程
* 调试现有功能代码，添加详细注释

**2016-08-05**
=======
* ? Python dict
* ? Python OOP
* ? Python logging
* ? Python mysql
* ? Python threading.local
* ? Python decorator

**2016-08-05**

* ! Python dict
  * http://www.cnblogs.com/waising/articles/2549116.html
  * http://www.cnblogs.com/waising/articles/2298254.html
* ! Python OOP
  * http://www.runoob.com/python/python-object.html
* ! Python logging
  * logging线程安全的，可配置打印的格式
  * http://www.cnblogs.com/dkblog/archive/2011/08/26/2155018.html
* ! Python threading
  * threading提供了一个比thread模块更高层的API来提供线程的并发性
  * 这些线程并发运行并共享内存
  * http://blog.chinaunix.net/uid-27571599-id-3484048.html
* ! Python decorator
  * 装饰器可以对一个函数、方法或者类进行加工
  * http://www.cnblogs.com/vamei/archive/2013/02/16/2820212.html
* ! Python time
  * http://www.runoob.com/python/att-time-time.html
* ! Python uuid
  * http://www.cnblogs.com/lijingchn/p/5299000.html
  * http://www.ietf.org/rfc/rfc4122.txt
* ! code review
>>>>>>> ff72b61a
<|MERGE_RESOLUTION|>--- conflicted
+++ resolved
@@ -63,14 +63,6 @@
 
 **2016-08-04**
 
-<<<<<<< HEAD
-* Python装饰器
-* Python面向对象的基础语法
-* Python多线程
-* 调试现有功能代码，添加详细注释
-
-**2016-08-05**
-=======
 * ? Python dict
 * ? Python OOP
 * ? Python logging
@@ -100,5 +92,4 @@
 * ! Python uuid
   * http://www.cnblogs.com/lijingchn/p/5299000.html
   * http://www.ietf.org/rfc/rfc4122.txt
-* ! code review
->>>>>>> ff72b61a
+* ! code review